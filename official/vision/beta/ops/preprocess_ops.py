# Copyright 2021 The TensorFlow Authors. All Rights Reserved.
#
# Licensed under the Apache License, Version 2.0 (the "License");
# you may not use this file except in compliance with the License.
# You may obtain a copy of the License at
#
#     http://www.apache.org/licenses/LICENSE-2.0
#
# Unless required by applicable law or agreed to in writing, software
# distributed under the License is distributed on an "AS IS" BASIS,
# WITHOUT WARRANTIES OR CONDITIONS OF ANY KIND, either express or implied.
# See the License for the specific language governing permissions and
# limitations under the License.

"""Preprocessing ops."""

import math
from typing import Optional
from six.moves import range
import tensorflow as tf

from official.vision.beta.ops import box_ops
from official.vision.beta.ops import augment


CENTER_CROP_FRACTION = 0.875


def clip_or_pad_to_fixed_size(input_tensor, size, constant_values=0):
  """Pads data to a fixed length at the first dimension.

  Args:
    input_tensor: `Tensor` with any dimension.
    size: `int` number for the first dimension of output Tensor.
    constant_values: `int` value assigned to the paddings.

  Returns:
    `Tensor` with the first dimension padded to `size`.
  """
  input_shape = input_tensor.get_shape().as_list()
  padding_shape = []

  # Computes the padding length on the first dimension, clip input tensor if it
  # is longer than `size`.
  input_length = tf.shape(input_tensor)[0]
  input_length = tf.clip_by_value(input_length, 0, size)
  input_tensor = input_tensor[:input_length]

  padding_length = tf.maximum(0, size - input_length)
  padding_shape.append(padding_length)

  # Copies shapes of the rest of input shape dimensions.
  for i in range(1, len(input_shape)):
    padding_shape.append(tf.shape(input_tensor)[i])

  # Pads input tensor to the fixed first dimension.
  paddings = tf.cast(constant_values * tf.ones(padding_shape),
                     input_tensor.dtype)
  padded_tensor = tf.concat([input_tensor, paddings], axis=0)
  output_shape = input_shape
  output_shape[0] = size
  padded_tensor.set_shape(output_shape)
  return padded_tensor


def normalize_image(image,
                    offset=(0.485, 0.456, 0.406),
                    scale=(0.229, 0.224, 0.225)):
  """Normalizes the image to zero mean and unit variance."""
  with tf.name_scope('normalize_image'):
    image = tf.image.convert_image_dtype(image, dtype=tf.float32)
    offset = tf.constant(offset)
    offset = tf.expand_dims(offset, axis=0)
    offset = tf.expand_dims(offset, axis=0)
    image -= offset

    scale = tf.constant(scale)
    scale = tf.expand_dims(scale, axis=0)
    scale = tf.expand_dims(scale, axis=0)
    image /= scale
    return image


def compute_padded_size(desired_size, stride):
  """Compute the padded size given the desired size and the stride.

  The padded size will be the smallest rectangle, such that each dimension is
  the smallest multiple of the stride which is larger than the desired
  dimension. For example, if desired_size = (100, 200) and stride = 32,
  the output padded_size = (128, 224).

  Args:
    desired_size: a `Tensor` or `int` list/tuple of two elements representing
      [height, width] of the target output image size.
    stride: an integer, the stride of the backbone network.

  Returns:
    padded_size: a `Tensor` or `int` list/tuple of two elements representing
      [height, width] of the padded output image size.
  """
  if isinstance(desired_size, list) or isinstance(desired_size, tuple):
    padded_size = [int(math.ceil(d * 1.0 / stride) * stride)
                   for d in desired_size]
  else:
    padded_size = tf.cast(
        tf.math.ceil(
            tf.cast(desired_size, dtype=tf.float32) / stride) * stride,
        tf.int32)
  return padded_size


def resize_and_crop_image(image,
                          desired_size,
                          padded_size,
                          aug_scale_min=1.0,
                          aug_scale_max=1.0,
                          seed=1,
                          method=tf.image.ResizeMethod.BILINEAR):
  """Resizes the input image to output size (RetinaNet style).

  Resize and pad images given the desired output size of the image and
  stride size.

  Here are the preprocessing steps.
  1. For a given image, keep its aspect ratio and rescale the image to make it
     the largest rectangle to be bounded by the rectangle specified by the
     `desired_size`.
  2. Pad the rescaled image to the padded_size.

  Args:
    image: a `Tensor` of shape [height, width, 3] representing an image.
    desired_size: a `Tensor` or `int` list/tuple of two elements representing
      [height, width] of the desired actual output image size.
    padded_size: a `Tensor` or `int` list/tuple of two elements representing
      [height, width] of the padded output image size. Padding will be applied
      after scaling the image to the desired_size.
    aug_scale_min: a `float` with range between [0, 1.0] representing minimum
      random scale applied to desired_size for training scale jittering.
    aug_scale_max: a `float` with range between [1.0, inf] representing maximum
      random scale applied to desired_size for training scale jittering.
    seed: seed for random scale jittering.
    method: function to resize input image to scaled image.

  Returns:
    output_image: `Tensor` of shape [height, width, 3] where [height, width]
      equals to `output_size`.
    image_info: a 2D `Tensor` that encodes the information of the image and the
      applied preprocessing. It is in the format of
      [[original_height, original_width], [desired_height, desired_width],
       [y_scale, x_scale], [y_offset, x_offset]], where [desired_height,
      desired_width] is the actual scaled image size, and [y_scale, x_scale] is
      the scaling factor, which is the ratio of
      scaled dimension / original dimension.
  """
  with tf.name_scope('resize_and_crop_image'):
    image_size = tf.cast(tf.shape(image)[0:2], tf.float32)

    random_jittering = (aug_scale_min != 1.0 or aug_scale_max != 1.0)

    if random_jittering:
      random_scale = tf.random.uniform(
          [], aug_scale_min, aug_scale_max, seed=seed)
      scaled_size = tf.round(random_scale * desired_size)
    else:
      scaled_size = desired_size

    scale = tf.minimum(
        scaled_size[0] / image_size[0], scaled_size[1] / image_size[1])
    scaled_size = tf.round(image_size * scale)

    # Computes 2D image_scale.
    image_scale = scaled_size / image_size

    # Selects non-zero random offset (x, y) if scaled image is larger than
    # desired_size.
    if random_jittering:
      max_offset = scaled_size - desired_size
      max_offset = tf.where(
          tf.less(max_offset, 0), tf.zeros_like(max_offset), max_offset)
      offset = max_offset * tf.random.uniform([2,], 0, 1, seed=seed)
      offset = tf.cast(offset, tf.int32)
    else:
      offset = tf.zeros((2,), tf.int32)

    scaled_image = tf.image.resize(
        image, tf.cast(scaled_size, tf.int32), method=method)

    if random_jittering:
      scaled_image = scaled_image[
          offset[0]:offset[0] + desired_size[0],
          offset[1]:offset[1] + desired_size[1], :]

    output_image = tf.image.pad_to_bounding_box(
        scaled_image, 0, 0, padded_size[0], padded_size[1])

    image_info = tf.stack([
        image_size,
        tf.constant(desired_size, dtype=tf.float32),
        image_scale,
        tf.cast(offset, tf.float32)])
    return output_image, image_info


def resize_and_crop_image_v2(image,
                             short_side,
                             long_side,
                             padded_size,
                             aug_scale_min=1.0,
                             aug_scale_max=1.0,
                             seed=1,
                             method=tf.image.ResizeMethod.BILINEAR):
  """Resizes the input image to output size (Faster R-CNN style).

  Resize and pad images given the specified short / long side length and the
  stride size.

  Here are the preprocessing steps.
  1. For a given image, keep its aspect ratio and first try to rescale the short
     side of the original image to `short_side`.
  2. If the scaled image after 1 has a long side that exceeds `long_side`, keep
     the aspect ratio and rescal the long side of the image to `long_side`.
  2. Pad the rescaled image to the padded_size.

  Args:
    image: a `Tensor` of shape [height, width, 3] representing an image.
    short_side: a scalar `Tensor` or `int` representing the desired short side
      to be rescaled to.
    long_side: a scalar `Tensor` or `int` representing the desired long side to
      be rescaled to.
    padded_size: a `Tensor` or `int` list/tuple of two elements representing
      [height, width] of the padded output image size. Padding will be applied
      after scaling the image to the desired_size.
    aug_scale_min: a `float` with range between [0, 1.0] representing minimum
      random scale applied to desired_size for training scale jittering.
    aug_scale_max: a `float` with range between [1.0, inf] representing maximum
      random scale applied to desired_size for training scale jittering.
    seed: seed for random scale jittering.
    method: function to resize input image to scaled image.

  Returns:
    output_image: `Tensor` of shape [height, width, 3] where [height, width]
      equals to `output_size`.
    image_info: a 2D `Tensor` that encodes the information of the image and the
      applied preprocessing. It is in the format of
      [[original_height, original_width], [desired_height, desired_width],
       [y_scale, x_scale], [y_offset, x_offset]], where [desired_height,
      desired_width] is the actual scaled image size, and [y_scale, x_scale] is
      the scaling factor, which is the ratio of
      scaled dimension / original dimension.
  """
  with tf.name_scope('resize_and_crop_image_v2'):
    image_size = tf.cast(tf.shape(image)[0:2], tf.float32)

    scale_using_short_side = (
        short_side / tf.math.minimum(image_size[0], image_size[1]))
    scale_using_long_side = (
        long_side / tf.math.maximum(image_size[0], image_size[1]))

    scaled_size = tf.math.round(image_size * scale_using_short_side)
    scaled_size = tf.where(
        tf.math.greater(
            tf.math.maximum(scaled_size[0], scaled_size[1]), long_side),
        tf.math.round(image_size * scale_using_long_side),
        scaled_size)
    desired_size = scaled_size

    random_jittering = (aug_scale_min != 1.0 or aug_scale_max != 1.0)

    if random_jittering:
      random_scale = tf.random.uniform(
          [], aug_scale_min, aug_scale_max, seed=seed)
      scaled_size = tf.math.round(random_scale * scaled_size)

    # Computes 2D image_scale.
    image_scale = scaled_size / image_size

    # Selects non-zero random offset (x, y) if scaled image is larger than
    # desired_size.
    if random_jittering:
      max_offset = scaled_size - desired_size
      max_offset = tf.where(
          tf.math.less(max_offset, 0), tf.zeros_like(max_offset), max_offset)
      offset = max_offset * tf.random.uniform([2,], 0, 1, seed=seed)
      offset = tf.cast(offset, tf.int32)
    else:
      offset = tf.zeros((2,), tf.int32)

    scaled_image = tf.image.resize(
        image, tf.cast(scaled_size, tf.int32), method=method)

    if random_jittering:
      scaled_image = scaled_image[
          offset[0]:offset[0] + desired_size[0],
          offset[1]:offset[1] + desired_size[1], :]

    output_image = tf.image.pad_to_bounding_box(
        scaled_image, 0, 0, padded_size[0], padded_size[1])

    image_info = tf.stack([
        image_size,
        tf.cast(desired_size, dtype=tf.float32),
        image_scale,
        tf.cast(offset, tf.float32)])
    return output_image, image_info


def center_crop_image(image):
  """Center crop a square shape slice from the input image.

  It crops a square shape slice from the image. The side of the actual crop
  is 224 / 256 = 0.875 of the short side of the original image. References:
  [1] Very Deep Convolutional Networks for Large-Scale Image Recognition
      https://arxiv.org/abs/1409.1556
  [2] Deep Residual Learning for Image Recognition
      https://arxiv.org/abs/1512.03385

  Args:
    image: a Tensor of shape [height, width, 3] representing the input image.

  Returns:
    cropped_image: a Tensor representing the center cropped image.
  """
  with tf.name_scope('center_crop_image'):
    image_size = tf.cast(tf.shape(image)[:2], dtype=tf.float32)
    crop_size = (
        CENTER_CROP_FRACTION * tf.math.minimum(image_size[0], image_size[1]))
    crop_offset = tf.cast((image_size - crop_size) / 2.0, dtype=tf.int32)
    crop_size = tf.cast(crop_size, dtype=tf.int32)
    cropped_image = image[
        crop_offset[0]:crop_offset[0] + crop_size,
        crop_offset[1]:crop_offset[1] + crop_size, :]
    return cropped_image


def center_crop_image_v2(image_bytes, image_shape):
  """Center crop a square shape slice from the input image.

  It crops a square shape slice from the image. The side of the actual crop
  is 224 / 256 = 0.875 of the short side of the original image. References:
  [1] Very Deep Convolutional Networks for Large-Scale Image Recognition
      https://arxiv.org/abs/1409.1556
  [2] Deep Residual Learning for Image Recognition
      https://arxiv.org/abs/1512.03385

  This is a faster version of `center_crop_image` which takes the original
  image bytes and image size as the inputs, and partially decode the JPEG
  bytes according to the center crop.

  Args:
    image_bytes: a Tensor of type string representing the raw image bytes.
    image_shape: a Tensor specifying the shape of the raw image.

  Returns:
    cropped_image: a Tensor representing the center cropped image.
  """
  with tf.name_scope('center_image_crop_v2'):
    image_shape = tf.cast(image_shape, tf.float32)
    crop_size = (
        CENTER_CROP_FRACTION * tf.math.minimum(image_shape[0], image_shape[1]))
    crop_offset = tf.cast((image_shape - crop_size) / 2.0, dtype=tf.int32)
    crop_size = tf.cast(crop_size, dtype=tf.int32)
    crop_window = tf.stack(
        [crop_offset[0], crop_offset[1], crop_size, crop_size])
    cropped_image = tf.image.decode_and_crop_jpeg(
        image_bytes, crop_window, channels=3)
    return cropped_image


def random_crop_image(image,
                      aspect_ratio_range=(3. / 4., 4. / 3.),
                      area_range=(0.08, 1.0),
                      max_attempts=10,
                      seed=1):
  """Randomly crop an arbitrary shaped slice from the input image.

  Args:
    image: a Tensor of shape [height, width, 3] representing the input image.
    aspect_ratio_range: a list of floats. The cropped area of the image must
      have an aspect ratio = width / height within this range.
    area_range: a list of floats. The cropped reas of the image must contain
      a fraction of the input image within this range.
    max_attempts: the number of attempts at generating a cropped region of the
      image of the specified constraints. After max_attempts failures, return
      the entire image.
    seed: the seed of the random generator.

  Returns:
    cropped_image: a Tensor representing the random cropped image. Can be the
      original image if max_attempts is exhausted.
  """
  with tf.name_scope('random_crop_image'):
    crop_offset, crop_size, _ = tf.image.sample_distorted_bounding_box(
        tf.shape(image),
        tf.constant([0.0, 0.0, 1.0, 1.0], dtype=tf.float32, shape=[1, 1, 4]),
        seed=seed,
        min_object_covered=area_range[0],
        aspect_ratio_range=aspect_ratio_range,
        area_range=area_range,
        max_attempts=max_attempts)
    cropped_image = tf.slice(image, crop_offset, crop_size)
    return cropped_image


def random_crop_image_v2(image_bytes,
                         image_shape,
                         aspect_ratio_range=(3. / 4., 4. / 3.),
                         area_range=(0.08, 1.0),
                         max_attempts=10,
                         seed=1):
  """Randomly crop an arbitrary shaped slice from the input image.

  This is a faster version of `random_crop_image` which takes the original
  image bytes and image size as the inputs, and partially decode the JPEG
  bytes according to the generated crop.

  Args:
    image_bytes: a Tensor of type string representing the raw image bytes.
    image_shape: a Tensor specifying the shape of the raw image.
    aspect_ratio_range: a list of floats. The cropped area of the image must
      have an aspect ratio = width / height within this range.
    area_range: a list of floats. The cropped reas of the image must contain
      a fraction of the input image within this range.
    max_attempts: the number of attempts at generating a cropped region of the
      image of the specified constraints. After max_attempts failures, return
      the entire image.
    seed: the seed of the random generator.

  Returns:
    cropped_image: a Tensor representing the random cropped image. Can be the
      original image if max_attempts is exhausted.
  """
  with tf.name_scope('random_crop_image_v2'):
    crop_offset, crop_size, _ = tf.image.sample_distorted_bounding_box(
        image_shape,
        tf.constant([0.0, 0.0, 1.0, 1.0], dtype=tf.float32, shape=[1, 1, 4]),
        seed=seed,
        min_object_covered=area_range[0],
        aspect_ratio_range=aspect_ratio_range,
        area_range=area_range,
        max_attempts=max_attempts)
    offset_y, offset_x, _ = tf.unstack(crop_offset)
    crop_height, crop_width, _ = tf.unstack(crop_size)
    crop_window = tf.stack([offset_y, offset_x, crop_height, crop_width])
    cropped_image = tf.image.decode_and_crop_jpeg(
        image_bytes, crop_window, channels=3)
    return cropped_image


def resize_and_crop_boxes(boxes,
                          image_scale,
                          output_size,
                          offset):
  """Resizes boxes to output size with scale and offset.

  Args:
    boxes: `Tensor` of shape [N, 4] representing ground truth boxes.
    image_scale: 2D float `Tensor` representing scale factors that apply to
      [height, width] of input image.
    output_size: 2D `Tensor` or `int` representing [height, width] of target
      output image size.
    offset: 2D `Tensor` representing top-left corner [y0, x0] to crop scaled
      boxes.

  Returns:
    boxes: `Tensor` of shape [N, 4] representing the scaled boxes.
  """
  with tf.name_scope('resize_and_crop_boxes'):
    # Adjusts box coordinates based on image_scale and offset.
    boxes *= tf.tile(tf.expand_dims(image_scale, axis=0), [1, 2])
    boxes -= tf.tile(tf.expand_dims(offset, axis=0), [1, 2])
    # Clips the boxes.
    boxes = box_ops.clip_boxes(boxes, output_size)
    return boxes


def resize_and_crop_masks(masks,
                          image_scale,
                          output_size,
                          offset):
  """Resizes boxes to output size with scale and offset.

  Args:
    masks: `Tensor` of shape [N, H, W, 1] representing ground truth masks.
    image_scale: 2D float `Tensor` representing scale factors that apply to
      [height, width] of input image.
    output_size: 2D `Tensor` or `int` representing [height, width] of target
      output image size.
    offset: 2D `Tensor` representing top-left corner [y0, x0] to crop scaled
      boxes.

  Returns:
    masks: `Tensor` of shape [N, H, W, 1] representing the scaled masks.
  """
  with tf.name_scope('resize_and_crop_masks'):
    mask_size = tf.cast(tf.shape(masks)[1:3], tf.float32)
    # Pad masks to avoid empty mask annotations.
    masks = tf.concat(
        [tf.zeros([1, mask_size[0], mask_size[1], 1]), masks], axis=0)

    scaled_size = tf.cast(image_scale * mask_size, tf.int32)
    scaled_masks = tf.image.resize(
        masks, scaled_size, method=tf.image.ResizeMethod.NEAREST_NEIGHBOR)
    offset = tf.cast(offset, tf.int32)
    scaled_masks = scaled_masks[
        :,
        offset[0]:offset[0] + output_size[0],
        offset[1]:offset[1] + output_size[1],
        :]

    output_masks = tf.image.pad_to_bounding_box(
        scaled_masks, 0, 0, output_size[0], output_size[1])
    # Remove padding.
    output_masks = output_masks[1::]
    return output_masks


def horizontal_flip_image(image):
  """Flips image horizontally."""
  return tf.image.flip_left_right(image)


def horizontal_flip_boxes(normalized_boxes):
  """Flips normalized boxes horizontally."""
  ymin, xmin, ymax, xmax = tf.split(
      value=normalized_boxes, num_or_size_splits=4, axis=1)
  flipped_xmin = tf.subtract(1.0, xmax)
  flipped_xmax = tf.subtract(1.0, xmin)
  flipped_boxes = tf.concat([ymin, flipped_xmin, ymax, flipped_xmax], 1)
  return flipped_boxes


def horizontal_flip_masks(masks):
  """Flips masks horizontally."""
  return masks[:, :, ::-1]


def random_horizontal_flip(image, normalized_boxes=None, masks=None, seed=1):
  """Randomly flips input image and bounding boxes."""
  with tf.name_scope('random_horizontal_flip'):
    do_flip = tf.greater(tf.random.uniform([], seed=seed), 0.5)

    image = tf.cond(
        do_flip,
        lambda: horizontal_flip_image(image),
        lambda: image)

    if normalized_boxes is not None:
      normalized_boxes = tf.cond(
          do_flip,
          lambda: horizontal_flip_boxes(normalized_boxes),
          lambda: normalized_boxes)

    if masks is not None:
      masks = tf.cond(
          do_flip,
          lambda: horizontal_flip_masks(masks),
          lambda: masks)

    return image, normalized_boxes, masks


<<<<<<< HEAD
def color_jitter(image: tf.Tensor, brightness: Optional[float] = 0.,
                 contrast: Optional[float] = 0.,
                 saturation: Optional[float] = 0.,
                 seed: Optional[int] = None) -> tf.Tensor:
  """Applies color jitter to an image, similarly to torchvision`s ColorJitter.

  Args:
    image (tf.Tensor): Of shape [height, width, 3] and type uint8.
    brightness (float, optional): Magnitude for brightness jitter.
      Defaults to 0.
    contrast (float, optional): Magnitude for contrast jitter. Defaults to 0.
    saturation (float, optional): Magnitude for saturation jitter.
      Defaults to 0.
    seed (int, optional): Random seed. Defaults to None.

  Returns:
    tf.Tensor: The augmented `image` of type uint8.
  """
  image = tf.cast(image, dtype=tf.uint8)
  image = random_brightness(image, brightness, seed=seed)
  image = random_contrast(image, contrast, seed=seed)
  image = random_saturation(image, saturation, seed=seed)
  return image


def random_brightness(image: tf.Tensor, brightness: Optional[float] = 0.,
                      seed: Optional[int] = None) -> tf.Tensor:
  """Jitters brightness of an image, similarly to torchvision`s ColorJitter.

  Args:
      image (tf.Tensor): Of shape [height, width, 3] and type uint8.
      brightness (float, optional): Magnitude for brightness jitter.
      Defaults to 0.
      seed (int, optional): Random seed. Defaults to None.

  Returns:
      tf.Tensor: The augmented `image` of type uint8.
  """
  assert brightness >= 0, '`brightness` must be positive'
  brightness = tf.random.uniform(
      [], max(0, 1 - brightness), 1 + brightness, seed=seed, dtype=tf.float32)
  return augment.brightness(image, brightness)


def random_contrast(image: tf.Tensor, contrast: Optional[float] = 0.,
                    seed: Optional[int] = None) -> tf.Tensor:
  """Jitters contrast of an image, similarly to torchvision`s ColorJitter.

  Args:
      image (tf.Tensor): Of shape [height, width, 3] and type uint8.
      contrast (float, optional): Magnitude for contrast jitter.
      Defaults to 0.
      seed (int, optional): Random seed. Defaults to None.

  Returns:
      tf.Tensor: The augmented `image` of type uint8.
  """
  assert contrast >= 0, '`contrast` must be positive'
  contrast = tf.random.uniform(
      [], max(0, 1 - contrast), 1 + contrast, seed=seed, dtype=tf.float32)
  return augment.contrast(image, contrast)


def random_saturation(image: tf.Tensor, saturation: Optional[float] = 0.,
                      seed: Optional[int] = None) -> tf.Tensor:
  """Jitters saturation of an image, similarly to torchvision`s ColorJitter.

  Args:
      image (tf.Tensor): Of shape [height, width, 3] and type uint8.
      saturation (float, optional): Magnitude for saturation jitter.
      Defaults to 0.
      seed (int, optional): Random seed. Defaults to None.

  Returns:
      tf.Tensor: The augmented `image` of type uint8.
  """
  assert saturation >= 0, '`saturation` must be positive'
  saturation = tf.random.uniform(
      [], max(0, 1 - saturation), 1 + saturation, seed=seed, dtype=tf.float32)
  return _saturation(image, saturation)

  
def _saturation(image: tf.Tensor, 
                saturation: Optional[float] = 0.) -> tf.Tensor:
  return augment.blend(tf.repeat(tf.image.rgb_to_grayscale(image), 3, axis=-1),
                       image,
                       saturation)
=======
def random_crop_image_with_boxes_and_labels(img, boxes, labels, min_scale,
                                            aspect_ratio_range,
                                            min_overlap_params, max_retry):
  """Crops a random slice from the input image.

  The function will correspondingly recompute the bounding boxes and filter out
  outside boxes and their labels.

  References:
  [1] End-to-End Object Detection with Transformers
  https://arxiv.org/abs/2005.12872

  The preprocessing steps:
  1. Sample a minimum IoU overlap.
  2. For each trial, sample the new image width, height, and top-left corner.
  3. Compute the IoUs of bounding boxes with the cropped image and retry if
    the maximum IoU is below the sampled threshold.
  4. Find boxes whose centers are in the cropped image.
  5. Compute new bounding boxes in the cropped region and only select those
    boxes' labels.

  Args:
    img: a 'Tensor' of shape [height, width, 3] representing the input image.
    boxes: a 'Tensor' of shape [N, 4] representing the ground-truth bounding
      boxes with (ymin, xmin, ymax, xmax).
    labels: a 'Tensor' of shape [N,] representing the class labels of the boxes.
    min_scale: a 'float' in [0.0, 1.0) indicating the lower bound of the random
      scale variable.
    aspect_ratio_range: a list of two 'float' that specifies the lower and upper
      bound of the random aspect ratio.
    min_overlap_params: a list of four 'float' representing the min value, max
      value, step size, and offset for the minimum overlap sample.
    max_retry: an 'int' representing the number of trials for cropping. If it is
      exhausted, no cropping will be performed.

  Returns:
    img: a Tensor representing the random cropped image. Can be the
      original image if max_retry is exhausted.
    boxes: a Tensor representing the bounding boxes in the cropped image.
    labels: a Tensor representing the new bounding boxes' labels.
  """

  shape = tf.shape(img)
  original_h = shape[0]
  original_w = shape[1]

  minval, maxval, step, offset = min_overlap_params

  min_overlap = tf.math.floordiv(
      tf.random.uniform([], minval=minval, maxval=maxval), step) * step - offset

  min_overlap = tf.clip_by_value(min_overlap, 0.0, 1.1)

  if min_overlap > 1.0:
    return img, boxes, labels

  aspect_ratio_low = aspect_ratio_range[0]
  aspect_ratio_high = aspect_ratio_range[1]

  for _ in tf.range(max_retry):
    scale_h = tf.random.uniform([], min_scale, 1.0)
    scale_w = tf.random.uniform([], min_scale, 1.0)
    new_h = tf.cast(
        scale_h * tf.cast(original_h, dtype=tf.float32), dtype=tf.int32)
    new_w = tf.cast(
        scale_w * tf.cast(original_w, dtype=tf.float32), dtype=tf.int32)

    # Aspect ratio has to be in the prespecified range
    aspect_ratio = new_h / new_w
    if aspect_ratio_low > aspect_ratio or aspect_ratio > aspect_ratio_high:
      continue

    left = tf.random.uniform([], 0, original_w - new_w, dtype=tf.int32)
    right = left + new_w
    top = tf.random.uniform([], 0, original_h - new_h, dtype=tf.int32)
    bottom = top + new_h

    normalized_left = tf.cast(
        left, dtype=tf.float32) / tf.cast(
            original_w, dtype=tf.float32)
    normalized_right = tf.cast(
        right, dtype=tf.float32) / tf.cast(
            original_w, dtype=tf.float32)
    normalized_top = tf.cast(
        top, dtype=tf.float32) / tf.cast(
            original_h, dtype=tf.float32)
    normalized_bottom = tf.cast(
        bottom, dtype=tf.float32) / tf.cast(
            original_h, dtype=tf.float32)

    cropped_box = tf.expand_dims(
        tf.stack([
            normalized_top,
            normalized_left,
            normalized_bottom,
            normalized_right,
        ]),
        axis=0)
    iou = box_ops.bbox_overlap(
        tf.expand_dims(cropped_box, axis=0),
        tf.expand_dims(boxes, axis=0))  # (1, 1, n_ground_truth)
    iou = tf.squeeze(iou, axis=[0, 1])

    # If not a single bounding box has a Jaccard overlap of greater than
    # the minimum, try again
    if tf.reduce_max(iou) < min_overlap:
      continue

    centroids = box_ops.yxyx_to_cycxhw(boxes)
    mask = tf.math.logical_and(
        tf.math.logical_and(centroids[:, 0] > normalized_top,
                            centroids[:, 0] < normalized_bottom),
        tf.math.logical_and(centroids[:, 1] > normalized_left,
                            centroids[:, 1] < normalized_right))
    # If not a single bounding box has its center in the crop, try again.
    if tf.reduce_sum(tf.cast(mask, dtype=tf.int32)) > 0:
      indices = tf.squeeze(tf.where(mask), axis=1)

      filtered_boxes = tf.gather(boxes, indices)

      boxes = tf.clip_by_value(
          (filtered_boxes[..., :] * tf.cast(
              tf.stack([original_h, original_w, original_h, original_w]),
              dtype=tf.float32) -
           tf.cast(tf.stack([top, left, top, left]), dtype=tf.float32)) /
          tf.cast(tf.stack([new_h, new_w, new_h, new_w]), dtype=tf.float32),
          0.0, 1.0)

      img = tf.image.crop_to_bounding_box(img, top, left, bottom - top,
                                          right - left)

      labels = tf.gather(labels, indices)
      break

  return img, boxes, labels


def random_crop(image,
                boxes,
                labels,
                min_scale=0.3,
                aspect_ratio_range=(0.5, 2.0),
                min_overlap_params=(0.0, 1.4, 0.2, 0.1),
                max_retry=50,
                seed=None):
  """Randomly crop the image and boxes, filtering labels.

  Args:
    image: a 'Tensor' of shape [height, width, 3] representing the input image.
    boxes: a 'Tensor' of shape [N, 4] representing the ground-truth bounding
      boxes with (ymin, xmin, ymax, xmax).
    labels: a 'Tensor' of shape [N,] representing the class labels of the boxes.
    min_scale: a 'float' in [0.0, 1.0) indicating the lower bound of the random
      scale variable.
    aspect_ratio_range: a list of two 'float' that specifies the lower and upper
      bound of the random aspect ratio.
    min_overlap_params: a list of four 'float' representing the min value, max
      value, step size, and offset for the minimum overlap sample.
    max_retry: an 'int' representing the number of trials for cropping. If it is
      exhausted, no cropping will be performed.
    seed: the random number seed of int, but could be None.

  Returns:
    image: a Tensor representing the random cropped image. Can be the
      original image if max_retry is exhausted.
    boxes: a Tensor representing the bounding boxes in the cropped image.
    labels: a Tensor representing the new bounding boxes' labels.
  """
  with tf.name_scope('random_crop'):
    do_crop = tf.greater(tf.random.uniform([], seed=seed), 0.5)
    if do_crop:
      return random_crop_image_with_boxes_and_labels(image, boxes, labels,
                                                     min_scale,
                                                     aspect_ratio_range,
                                                     min_overlap_params,
                                                     max_retry)
    else:
      return image, boxes, labels
>>>>>>> 8fcf177e
<|MERGE_RESOLUTION|>--- conflicted
+++ resolved
@@ -559,7 +559,6 @@
     return image, normalized_boxes, masks
 
 
-<<<<<<< HEAD
 def color_jitter(image: tf.Tensor, brightness: Optional[float] = 0.,
                  contrast: Optional[float] = 0.,
                  saturation: Optional[float] = 0.,
@@ -647,7 +646,8 @@
   return augment.blend(tf.repeat(tf.image.rgb_to_grayscale(image), 3, axis=-1),
                        image,
                        saturation)
-=======
+
+
 def random_crop_image_with_boxes_and_labels(img, boxes, labels, min_scale,
                                             aspect_ratio_range,
                                             min_overlap_params, max_retry):
@@ -825,5 +825,4 @@
                                                      min_overlap_params,
                                                      max_retry)
     else:
-      return image, boxes, labels
->>>>>>> 8fcf177e
+      return image, boxes, labels